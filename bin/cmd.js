--- conflicted
+++ resolved
@@ -11,6 +11,7 @@
 var parseTorrent = require('parse-torrent')
 var path = require('path')
 var prettyBytes = require('pretty-bytes')
+var Storage = require('../lib/storage')
 var WebTorrent = require('../')
 var zeroFill = require('zero-fill')
 
@@ -519,62 +520,38 @@
       '{green:blocked:} {bold:' + torrent.numBlockedPeers + '}'
     )
     clivas.line('{80:}')
-<<<<<<< HEAD
     linesRemaining -= 5
 
     if (argv.verbose) {
       var pieces = torrent.storage.pieces
+      var storageMem = 0
       for (var i = 0; i < pieces.length; i++) {
         var piece = pieces[i]
-        if (piece.verified || (piece.blocksWritten === 0 && !piece.blocks[0])) {
-          continue
-        }
+        if (piece.buffer) storageMem += piece.buffer.length
+        if (piece.verified || (piece.blocksWritten === 0 && !piece.blocks[0])) continue
         var bar = ''
         for (var j = 0; j < piece.blocks.length; j++) {
-          bar += piece.blocks[j] ? (piece.blocks[j] === 1 ? '{blue:█}' : '{green:█}') : '{red:█}'
+          switch (piece.blocks[j]) {
+            case Storage.BLOCK_BLANK:
+              bar += '{red:█}'
+              break
+            case Storage.BLOCK_RESERVED:
+              bar += '{blue:█}'
+              break
+            case Storage.BLOCK_WRITTEN:
+              bar += '{green:█}'
+              break
+          }
         }
         clivas.line('{4+cyan:' + i + '} ' + bar)
         linesRemaining -= 1
-=======
-    linesremaining -= 9
-
-    var pieces = torrent.storage.pieces
-    var storageMem = 0
-    for (var i = 0; i < pieces.length; i++) {
-      var piece = pieces[i]
-      if (piece.buffer)
-        storageMem += piece.buffer.length
-      if (piece.verified || piece.blocksWritten === 0) {
-        continue;
       }
-      var bar = ''
-      for (var j = 0; j < piece.blocks.length; j++) {
-        switch(piece.blocks[j]) {
-        case 0:
-          bar += '{red:█}';
-          break;
-        case 1:
-          bar += '{blue:█}';
-          break;
-        case 2:
-          bar += '{green:█}';
-          break;
-        default:
-          throw 'Invalid block state: ' + piece.blocks[j]
-        }
->>>>>>> b9e96030
-      }
+      clivas.line(
+        '{red:storage mem:} {bold:' + prettyBytes(storageMem) + ' KB}  '
+      )
       clivas.line('{80:}')
-      linesRemaining -= 1
-    }
-<<<<<<< HEAD
-=======
-    clivas.line(
-      '{red:storage mem:} {bold:' + Math.ceil(storageMem / 1024) + ' KB}  '
-    )
-    clivas.line('{80:}')
-    linesremaining -= 1
->>>>>>> b9e96030
+      linesRemaining -= 2
+    }
 
     torrent.swarm.wires.every(function (wire) {
       var progress = '?'
