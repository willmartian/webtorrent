{
  "name": "webtorrent",
  "description": "Streaming torrent client",
<<<<<<< HEAD
  "version": "1.8.24",
=======
  "version": "1.9.1",
>>>>>>> e0aa4810
  "author": {
    "name": "WebTorrent LLC",
    "email": "feross@webtorrent.io",
    "url": "https://webtorrent.io"
  },
  "browser": {
    "./lib/conn-pool.js": false,
    "./lib/utp.js": false,
    "bittorrent-dht/client": false,
    "fs": false,
    "fs-chunk-store": "memory-chunk-store",
    "load-ip-set": false,
    "net": false,
    "os": false,
    "ut_pex": false
  },
  "browserify": {
    "transform": [
      "package-json-versionify"
    ]
  },
  "bugs": {
    "url": "https://github.com/webtorrent/webtorrent/issues"
  },
  "chromeapp": {
    "./lib/utp.js": false,
    "fs-chunk-store": "memory-chunk-store",
    "http": "@webtorrent/http-node",
    "load-ip-set": false,
    "net": "chrome-net",
    "os": false
  },
  "dependencies": {
    "@webtorrent/http-node": "^1.3.0",
    "addr-to-ip-port": "^1.5.4",
    "bitfield": "^4.1.0",
<<<<<<< HEAD
    "bittorrent-dht": "^10.0.4",
=======
    "bittorrent-dht": "^10.0.6",
>>>>>>> e0aa4810
    "bittorrent-protocol": "^3.5.5",
    "cache-chunk-store": "^3.2.2",
    "chrome-net": "^3.3.4",
    "chunk-store-stream": "^4.3.0",
    "cpus": "^1.0.3",
<<<<<<< HEAD
    "create-torrent": "^5.0.2",
    "debug": "^4.3.4",
    "end-of-stream": "^1.4.4",
    "escape-html": "^1.0.3",
    "fs-chunk-store": "^2.0.5",
=======
    "create-torrent": "^5.0.6",
    "debug": "^4.3.4",
    "end-of-stream": "^1.4.4",
    "escape-html": "^1.0.3",
    "fast-blob-stream": "^1.1.1",
    "fs-chunk-store": "^3.0.1",
>>>>>>> e0aa4810
    "immediate-chunk-store": "^2.2.0",
    "join-async-iterator": "^1.1.1",
    "load-ip-set": "^2.2.1",
    "lt_donthave": "^1.0.1",
    "memory-chunk-store": "^1.3.5",
    "mime": "^3.0.0",
    "package-json-versionify": "^1.0.4",
    "parse-torrent": "^9.1.5",
    "pump": "^3.0.0",
    "queue-microtask": "^1.2.3",
    "random-iterate": "^1.0.1",
    "randombytes": "^2.1.0",
    "range-parser": "^1.2.1",
    "run-parallel": "^1.2.0",
    "run-parallel-limit": "^1.1.0",
    "simple-concat": "^1.0.1",
    "simple-get": "^4.0.1",
    "simple-peer": "^9.11.1",
    "simple-sha1": "^3.1.0",
    "speed-limiter": "^1.0.2",
<<<<<<< HEAD
    "stream-to-blob": "^2.0.1",
    "stream-to-blob-url": "^3.0.2",
    "stream-with-known-length-to-buffer": "^1.0.4",
    "throughput": "^1.0.1",
    "torrent-discovery": "^9.4.13",
=======
    "stream-with-known-length-to-buffer": "^1.0.4",
    "streamx": "^2.12.5",
    "throughput": "^1.0.1",
    "torrent-discovery": "^9.4.14",
>>>>>>> e0aa4810
    "torrent-piece": "^2.0.1",
    "unordered-array-remove": "^1.0.2",
    "ut_metadata": "^3.5.2",
    "ut_pex": "^3.0.2"
  },
  "devDependencies": {
    "@webtorrent/semantic-release-config": "1.0.8",
    "airtap": "4.0.4",
    "airtap-manual": "1.0.0",
    "airtap-sauce": "1.1.2",
    "babel-minify": "0.5.2",
    "bittorrent-tracker": "9.19.0",
    "browserify": "17.0.0",
    "disc": "1.3.3",
    "finalhandler": "1.2.0",
    "network-address": "1.1.2",
    "run-series": "1.1.9",
<<<<<<< HEAD
    "semantic-release": "19.0.3",
    "serve-static": "1.15.0",
    "standard": "*",
    "tape": "5.5.3",
=======
    "semantic-release": "19.0.5",
    "serve-static": "1.15.0",
    "standard": "*",
    "tape": "5.6.1",
>>>>>>> e0aa4810
    "webtorrent-fixtures": "1.7.5"
  },
  "optionalDependencies": {
    "utp-native": "^2.5.3"
  },
  "engines": {
    "node": ">=14"
  },
  "funding": [
    {
      "type": "github",
      "url": "https://github.com/sponsors/feross"
    },
    {
      "type": "patreon",
      "url": "https://www.patreon.com/feross"
    },
    {
      "type": "consulting",
      "url": "https://feross.org/support"
    }
  ],
  "homepage": "https://webtorrent.io",
  "keywords": [
    "bittorrent",
    "bittorrent client",
    "download",
    "mad science",
    "p2p",
    "peer-to-peer",
    "peers",
    "streaming",
    "swarm",
    "torrent",
    "web torrent",
    "webrtc",
    "webrtc data",
    "webtorrent"
  ],
  "license": "MIT",
  "main": "index.js",
  "repository": {
    "type": "git",
    "url": "git://github.com/webtorrent/webtorrent.git"
  },
  "scripts": {
    "build": "npm run build-js && npm run build-js-worker && npm run build-chromeapp",
    "build-chromeapp": "browserify --browser-field=chromeapp --standalone WebTorrent . | minify --mangle=false > webtorrent.chromeapp.js",
    "build-chromeapp-debug": "browserify --browser-field=chromeapp --standalone WebTorrent . > webtorrent.chromeapp.js",
    "build-js": "browserify --standalone WebTorrent . | minify --mangle=false > webtorrent.min.js",
    "build-js-worker": "browserify ./lib/worker.js | minify --mangle=false > sw.min.js",
    "build-js-debug": "browserify --standalone WebTorrent . > webtorrent.debug.js",
    "build-js-worker-debug": "browserify ./lib/worker.js > sw.debug.js",
    "prepublishOnly": "npm run build && npm run update-authors",
    "preversion": "npm run build && npm run update-authors",
    "size": "npm run size-js && npm run size-disc",
    "size-disc": "browserify --full-paths . | discify --open",
    "size-js": "npm run build && cat webtorrent.min.js | gzip | wc -c",
    "test": "standard && npm run test-node && npm run test-browser",
    "test-browser": "airtap --concurrency 1 -- test/*.js test/browser/*.js",
    "test-browser-local": "airtap --preset local -- test/*.js test/browser/*.js",
    "test-node": "tape test/*.js test/node/*.js",
    "update-authors": "./scripts/update-authors.sh"
  },
  "standard": {
    "ignore": [
      "webtorrent.min.js",
      "sw.min.js",
      "webtorrent.chromeapp.js"
    ]
  },
  "renovate": {
    "extends": [
      "github>webtorrent/renovate-config"
    ],
    "rangeStrategy": "bump"
  },
  "release": {
    "extends": "@webtorrent/semantic-release-config"
  }
}<|MERGE_RESOLUTION|>--- conflicted
+++ resolved
@@ -1,11 +1,7 @@
 {
   "name": "webtorrent",
   "description": "Streaming torrent client",
-<<<<<<< HEAD
-  "version": "1.8.24",
-=======
   "version": "1.9.1",
->>>>>>> e0aa4810
   "author": {
     "name": "WebTorrent LLC",
     "email": "feross@webtorrent.io",
@@ -42,30 +38,18 @@
     "@webtorrent/http-node": "^1.3.0",
     "addr-to-ip-port": "^1.5.4",
     "bitfield": "^4.1.0",
-<<<<<<< HEAD
-    "bittorrent-dht": "^10.0.4",
-=======
     "bittorrent-dht": "^10.0.6",
->>>>>>> e0aa4810
     "bittorrent-protocol": "^3.5.5",
     "cache-chunk-store": "^3.2.2",
     "chrome-net": "^3.3.4",
     "chunk-store-stream": "^4.3.0",
     "cpus": "^1.0.3",
-<<<<<<< HEAD
-    "create-torrent": "^5.0.2",
-    "debug": "^4.3.4",
-    "end-of-stream": "^1.4.4",
-    "escape-html": "^1.0.3",
-    "fs-chunk-store": "^2.0.5",
-=======
     "create-torrent": "^5.0.6",
     "debug": "^4.3.4",
     "end-of-stream": "^1.4.4",
     "escape-html": "^1.0.3",
     "fast-blob-stream": "^1.1.1",
     "fs-chunk-store": "^3.0.1",
->>>>>>> e0aa4810
     "immediate-chunk-store": "^2.2.0",
     "join-async-iterator": "^1.1.1",
     "load-ip-set": "^2.2.1",
@@ -86,18 +70,10 @@
     "simple-peer": "^9.11.1",
     "simple-sha1": "^3.1.0",
     "speed-limiter": "^1.0.2",
-<<<<<<< HEAD
-    "stream-to-blob": "^2.0.1",
-    "stream-to-blob-url": "^3.0.2",
-    "stream-with-known-length-to-buffer": "^1.0.4",
-    "throughput": "^1.0.1",
-    "torrent-discovery": "^9.4.13",
-=======
     "stream-with-known-length-to-buffer": "^1.0.4",
     "streamx": "^2.12.5",
     "throughput": "^1.0.1",
     "torrent-discovery": "^9.4.14",
->>>>>>> e0aa4810
     "torrent-piece": "^2.0.1",
     "unordered-array-remove": "^1.0.2",
     "ut_metadata": "^3.5.2",
@@ -115,17 +91,10 @@
     "finalhandler": "1.2.0",
     "network-address": "1.1.2",
     "run-series": "1.1.9",
-<<<<<<< HEAD
-    "semantic-release": "19.0.3",
-    "serve-static": "1.15.0",
-    "standard": "*",
-    "tape": "5.5.3",
-=======
     "semantic-release": "19.0.5",
     "serve-static": "1.15.0",
     "standard": "*",
     "tape": "5.6.1",
->>>>>>> e0aa4810
     "webtorrent-fixtures": "1.7.5"
   },
   "optionalDependencies": {
