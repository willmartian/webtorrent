{
  "name": "webtorrent",
  "description": "Streaming torrent client",
  "version": "1.9.1",
  "author": {
    "name": "WebTorrent LLC",
    "email": "feross@webtorrent.io",
    "url": "https://webtorrent.io"
  },
  "type": "module",
  "browser": {
    "./lib/conn-pool.js": false,
    "./lib/utp.js": false,
    "bittorrent-dht/client": false,
    "fs": false,
    "fs-chunk-store": "hybrid-chunk-store",
    "load-ip-set": false,
    "net": false,
    "os": false,
    "ut_pex": false
  },
  "browserify": {
    "transform": [
      "package-json-versionify"
    ]
  },
  "bugs": {
    "url": "https://github.com/webtorrent/webtorrent/issues"
  },
  "chromeapp": {
    "./lib/utp.js": false,
    "fs-chunk-store": "memory-chunk-store",
    "http": "@webtorrent/http-node",
    "load-ip-set": false,
    "net": "chrome-net",
    "os": false
  },
  "dependencies": {
    "@webtorrent/http-node": "^1.3.0",
    "addr-to-ip-port": "^1.5.4",
    "bitfield": "^4.1.0",
    "bittorrent-dht": "^10.0.6",
    "bittorrent-protocol": "^3.5.5",
    "cache-chunk-store": "^3.2.2",
    "chrome-net": "^3.3.4",
    "chunk-store-stream": "^4.3.0",
    "cpus": "^1.0.3",
    "create-torrent": "^5.0.6",
    "debug": "^4.3.4",
    "escape-html": "^1.0.3",
<<<<<<< HEAD
    "fs-chunk-store": "^2.0.5",
    "hybrid-chunk-store": "^1.1.0",
=======
    "fast-blob-stream": "^1.1.1",
    "fs-chunk-store": "^3.0.1",
>>>>>>> 1ba3e6c4
    "immediate-chunk-store": "^2.2.0",
    "join-async-iterator": "^1.1.1",
    "load-ip-set": "^2.2.1",
    "lt_donthave": "^1.0.1",
    "memory-chunk-store": "^1.3.5",
    "mime": "^3.0.0",
    "package-json-versionify": "^1.0.4",
    "parse-torrent": "^9.1.5",
    "pump": "^3.0.0",
    "queue-microtask": "^1.2.3",
    "random-iterate": "^1.0.1",
    "randombytes": "^2.1.0",
    "range-parser": "^1.2.1",
    "run-parallel": "^1.2.0",
    "run-parallel-limit": "^1.1.0",
    "simple-concat": "^1.0.1",
    "simple-get": "^4.0.1",
    "simple-peer": "^9.11.1",
    "simple-sha1": "^3.1.0",
    "speed-limiter": "^1.0.2",
    "stream-with-known-length-to-buffer": "^1.0.4",
    "streamx": "^2.12.5",
    "throughput": "^1.0.1",
    "torrent-discovery": "^9.4.14",
    "torrent-piece": "^2.0.1",
    "unordered-array-remove": "^1.0.2",
    "ut_metadata": "^3.5.2",
    "ut_pex": "^3.0.2"
  },
  "devDependencies": {
    "@webtorrent/semantic-release-config": "1.0.8",
    "airtap": "4.0.4",
    "airtap-manual": "1.0.0",
    "airtap-sauce": "1.1.2",
    "babel-minify": "0.5.2",
    "bittorrent-tracker": "9.19.0",
    "browserify": "17.0.0",
    "disc": "1.3.3",
    "esmify": "^2.1.1",
    "finalhandler": "1.2.0",
    "network-address": "1.1.2",
    "run-series": "1.1.9",
    "semantic-release": "19.0.5",
    "serve-static": "1.15.0",
    "standard": "*",
    "tape": "5.6.1",
    "webtorrent-fixtures": "1.7.5"
  },
  "optionalDependencies": {
    "utp-native": "^2.5.3"
  },
  "engines": {
    "node": ">=14"
  },
  "funding": [
    {
      "type": "github",
      "url": "https://github.com/sponsors/feross"
    },
    {
      "type": "patreon",
      "url": "https://www.patreon.com/feross"
    },
    {
      "type": "consulting",
      "url": "https://feross.org/support"
    }
  ],
  "homepage": "https://webtorrent.io",
  "keywords": [
    "bittorrent",
    "bittorrent client",
    "download",
    "mad science",
    "p2p",
    "peer-to-peer",
    "peers",
    "streaming",
    "swarm",
    "torrent",
    "web torrent",
    "webrtc",
    "webrtc data",
    "webtorrent"
  ],
  "license": "MIT",
  "main": "index.js",
  "repository": {
    "type": "git",
    "url": "git://github.com/webtorrent/webtorrent.git"
  },
  "scripts": {
    "build": "npm run build-js && npm run build-js-worker && npm run build-chromeapp",
    "build-chromeapp": "browserify -p esmify --browser-field=chromeapp --standalone WebTorrent . | minify --mangle=false > webtorrent.chromeapp.js",
    "build-chromeapp-debug": "browserify -p esmify --browser-field=chromeapp --standalone WebTorrent . > webtorrent.chromeapp.js",
    "build-js": "browserify -p esmify --standalone WebTorrent . | minify --mangle=false > webtorrent.min.js",
    "build-js-worker": "browserify -p esmify ./lib/worker.js | minify --mangle=false > sw.min.js",
    "build-js-debug": "browserify -p esmify --standalone WebTorrent . > webtorrent.debug.js",
    "build-js-worker-debug": "browserify -p esmify ./lib/worker.js > sw.debug.js",
    "prepublishOnly": "npm run build && npm run update-authors",
    "preversion": "npm run build && npm run update-authors",
    "size": "npm run size-js && npm run size-disc",
    "size-disc": "browserify -p esmify --full-paths . | discify --open",
    "size-js": "npm run build && cat webtorrent.min.js | gzip | wc -c",
    "test": "standard && npm run test-node && npm run test-browser",
    "test-browser": "airtap --concurrency 1 -- test/*.js test/browser/*.js",
    "test-browser-local": "airtap --preset local -- test/*.js test/browser/*.js",
    "test-node": "tape test/*.js test/node/*.js",
    "update-authors": "./scripts/update-authors.sh"
  },
  "standard": {
    "ignore": [
      "webtorrent.min.js",
      "sw.min.js",
      "webtorrent.chromeapp.js"
    ]
  },
  "renovate": {
    "extends": [
      "github>webtorrent/renovate-config"
    ],
    "rangeStrategy": "bump"
  },
  "release": {
    "extends": "@webtorrent/semantic-release-config"
  }
}<|MERGE_RESOLUTION|>--- conflicted
+++ resolved
@@ -48,13 +48,9 @@
     "create-torrent": "^5.0.6",
     "debug": "^4.3.4",
     "escape-html": "^1.0.3",
-<<<<<<< HEAD
-    "fs-chunk-store": "^2.0.5",
-    "hybrid-chunk-store": "^1.1.0",
-=======
     "fast-blob-stream": "^1.1.1",
     "fs-chunk-store": "^3.0.1",
->>>>>>> 1ba3e6c4
+    "hybrid-chunk-store": "^1.1.0",
     "immediate-chunk-store": "^2.2.0",
     "join-async-iterator": "^1.1.1",
     "load-ip-set": "^2.2.1",
